version: 2.1
description: FaunaDB Javascript Driver Tests

executors:
  core:
    parameters:
      node_version:
        type: string
      version:
        type: enum
        enum: ['stable', 'nightly']
    resource_class: large
    docker:
      - image: cimg/node:<<parameters.node_version>>

      - image: fauna/faunadb
        name: core

    environment:
      FAUNA_ROOT_KEY: secret
      FAUNA_DOMAIN: core
      FAUNA_SCHEME: http
      FAUNA_PORT: 8443

commands:
  build_and_test:
    parameters:
      node_version:
        type: integer
    description: 'Run JS tests'
    steps:
      - checkout

      - setup_remote_docker:
          version: 24.0
          docker_layer_caching: true

      - restore_cache:
          keys:
            - v1-deps-<<parameters.node_version>>-{{ checksum "package-lock.json" }}

      - run:
          name: Install dependencies
          command: npm ci

      - save_cache:
          paths:
            - node_modules
          key: v1-deps-<<parameters.node_version>>-{{ checksum "package-lock.json" }}

      - run:
          name: Wait FaunaDB init
          command: |
            while ! $(curl --output /dev/null --silent --fail --max-time 1 http://core:8443/ping); do sleep 1; done

      - run:
          name: Test webpack build
          command: npm run wp

      - run:
          name: Run Tests
          command: npm run test

jobs:
  core-stable-14:
    executor:
      name: core
      node_version: '14.19'
      version: stable
    steps:
      - build_and_test:
          node_version: 14

  core-nightly-14:
    executor:
      name: core
      node_version: '14.19'
      version: nightly
    steps:
      - build_and_test:
          node_version: 14

  core-stable-16:
    executor:
      name: core
      node_version: '16.15'
      version: stable
    steps:
      - build_and_test:
          node_version: 16

  core-nightly-16:
    executor:
      name: core
      node_version: '16.15'
      version: nightly
    steps:
      - build_and_test:
          node_version: 16

  core-stable-18:
    executor:
      name: core
      node_version: '18.3'
      version: stable
    steps:
      - build_and_test:
          node_version: 18

  core-nightly-18:
    executor:
      name: core
      node_version: '18.3'
      version: nightly
    steps:
      - build_and_test:
          node_version: 18

  core-stable-12:
    executor:
      name: core
      node_version: 12
      version: stable
    steps:
      - build_and_test:
          node_version: 12

  core-nightly-12:
    executor:
      name: core
      node_version: 12
      version: nightly
    steps:
      - build_and_test:
          node_version: 12

  core-stable-14:
    executor:
      name: core
      node_version: 14
      version: stable
    steps:
      - build_and_test:
          node_version: 14

  core-nightly-14:
    executor:
      name: core
      node_version: 14
      version: nightly
    steps:
      - build_and_test:
          node_version: 14

  core-stable-15:
    executor:
      name: core
      node_version: 15
      version: stable
    steps:
      - build_and_test:
          node_version: 15

  core-nightly-15:
    executor:
      name: core
      node_version: 15
      version: nightly
    steps:
      - build_and_test:
          node_version: 15

  core-stable-16:
    executor:
      name: core
      node_version: 16
      version: stable
    steps:
      - build_and_test:
          node_version: 16

  core-nightly-16:
    executor:
      name: core
      node_version: 16
      version: nightly
    steps:
      - build_and_test:
          node_version: 16

workflows:
  version: 2
  build_and_test:
    # We test against both stable and nightly builds of the database for
    # supported releases of Node.js as defined at: https://nodejs.org/en/about/releases/
    #   * v14 - Maintenance LTS through 2023-04-30
    #   * v16 - Active LTS through 2022-10-18; Maintenance LTS through 2024-04-30
    #   * v18 - Current on 2022-04-19
    #     * Active LTS on 2022-10-25
    #     * Maintenance LTS on 2023-10-18
    jobs:
      # Stable path
      - core-stable-14:
          context: faunadb-drivers
      - core-stable-16:
          context: faunadb-drivers
      - core-stable-18:
          context: faunadb-drivers

      # Nightly path
      - core-nightly-14:
          context: faunadb-drivers
      - core-nightly-16:
          context: faunadb-drivers
<<<<<<< HEAD
      - core-nightly-11:
          context: faunadb-drivers
      - core-stable-12:
          context: faunadb-drivers
      - core-nightly-12:
          context: faunadb-drivers
      - core-stable-14:
          context: faunadb-drivers
      - core-nightly-14:
          context: faunadb-drivers
      - core-stable-15:
          context: faunadb-drivers
      - core-nightly-15:
          context: faunadb-drivers
      - core-stable-16:
          context: faunadb-drivers
      - core-nightly-16:
          context: faunadb-drivers

=======
      - core-nightly-18:
          context: faunadb-drivers
>>>>>>> c30687cc
<|MERGE_RESOLUTION|>--- conflicted
+++ resolved
@@ -212,8 +212,7 @@
           context: faunadb-drivers
       - core-nightly-16:
           context: faunadb-drivers
-<<<<<<< HEAD
-      - core-nightly-11:
+      - core-nightly-18:
           context: faunadb-drivers
       - core-stable-12:
           context: faunadb-drivers
@@ -232,7 +231,3 @@
       - core-nightly-16:
           context: faunadb-drivers
 
-=======
-      - core-nightly-18:
-          context: faunadb-drivers
->>>>>>> c30687cc
