'use strict'

require('dotenv').config()

var Client = require('../src/Client')
var Expr = require('../src/Expr')
var values = require('../src/values')
var query = require('../src/query')
var objectAssign = require('object-assign')
var util = require('../src/_util')

var Database = query.Database
var Value = values.Value

var env = process.env

var testConfig
try {
  testConfig = require('../testConfig.json')
} catch (err) {
  testConfig = {
    domain: env.FAUNA_DOMAIN,
    scheme: env.FAUNA_SCHEME,
    port: env.FAUNA_PORT,
    auth: env.FAUNA_ROOT_KEY,
    auth0uri: env.AUTH_0_URI,
    auth0token: env.AUTH_0_TOKEN,
  }
}

var requiredConfigFields = [
  'domain',
  'scheme',
  'auth',
  'auth0uri',
  'auth0token',
]
var missedFields = requiredConfigFields.filter(key => !testConfig[key])
if (missedFields.length) {
  console.log(
    `Environment variables (${missedFields}) not defined. Please create a config file or set env vars.`
  )
<<<<<<< HEAD
  process.exit()
=======
  // process.exit()
>>>>>>> 2e0cc936
}

function takeObjectKeys(object) {
  var out = {}
  for (var i = 0; i < arguments.length; ++i) {
    var key = arguments[i]
    out[key] = object[key]
  }
  return out
}

function getCfg() {
  return util.removeUndefinedValues(
    takeObjectKeys(testConfig, 'domain', 'scheme', 'port')
  )
}

function getClient(opts) {
  return new Client(objectAssign({ secret: clientSecret }, getCfg(), opts))
}

function assertRejected(promise, errorType) {
  var succeeded = false

  return promise.then(
    function() {
      succeeded = true
      expect(!succeeded).toBeTruthy()
    },
    function(error) {
      if (!(error instanceof errorType)) {
        throw error
      }
    }
  )
}

// Set in before hook, so won't be null during tests
var _client = null
var clientSecret = null

function client() {
  return _client
}

function randomString(prefix) {
  var rand = ((Math.random() * 0xffffff) << 0).toString(16)
  return (prefix || '') + rand
}

function unwrapExpr(obj) {
  if (
    obj instanceof Value ||
    util.checkInstanceHasProperty(obj, '_isFaunaValue')
  ) {
    return obj
  } else if (
    obj instanceof Expr ||
    util.checkInstanceHasProperty(obj, '_isFaunaExpr')
  ) {
    return unwrapExprValues(obj.raw)
  } else {
    return obj
  }
}

function unwrapExprValues(obj) {
  if (Array.isArray(obj)) {
    return obj.map(function(elem) {
      return unwrapExpr(elem)
    })
  } else if (typeof obj === 'object') {
    var rv = {}

    Object.keys(obj).forEach(function(key) {
      rv[key] = unwrapExpr(obj[key])
    })

    return rv
  } else {
    return obj
  }
}

var rootClient = getClient({ secret: testConfig.auth })
var dbName = randomString('faunadb-js-test-')
var dbRef = query.Database(dbName)

// global before/after for every test

beforeAll(() => {
  return rootClient
    .query(query.CreateDatabase({ name: dbName }))
    .then(function() {
      return rootClient.query(
        query.CreateKey({ database: Database(dbName), role: 'admin' })
      )
    })
    .then(function(key) {
      clientSecret = key.secret
      _client = getClient()
    })
    .catch(function(exception) {
      console.log('failed: ' + exception)
    })
})

afterAll(() => {
  // disable line below to prevent db cleanup after the test
  return rootClient.query(query.Delete(dbRef))
})

module.exports = {
  testConfig: testConfig,
  getCfg: getCfg,
  getClient: getClient,
  assertRejected: assertRejected,
  client: client,
  clientSecret: clientSecret,
  rootClient: rootClient,
  dbRef: dbRef,
  unwrapExpr: unwrapExpr,
  randomString: randomString,
}<|MERGE_RESOLUTION|>--- conflicted
+++ resolved
@@ -24,7 +24,8 @@
     port: env.FAUNA_PORT,
     auth: env.FAUNA_ROOT_KEY,
     auth0uri: env.AUTH_0_URI,
-    auth0token: env.AUTH_0_TOKEN,
+    auth0clientId: env.AUTH_0_CLIENT_ID,
+    auth0clientSecret: env.AUTH_0_CLIENT_SECRET,
   }
 }
 
@@ -33,18 +34,15 @@
   'scheme',
   'auth',
   'auth0uri',
-  'auth0token',
+  'auth0clientId',
+  'auth0clientSecret',
 ]
 var missedFields = requiredConfigFields.filter(key => !testConfig[key])
 if (missedFields.length) {
   console.log(
     `Environment variables (${missedFields}) not defined. Please create a config file or set env vars.`
   )
-<<<<<<< HEAD
   process.exit()
-=======
-  // process.exit()
->>>>>>> 2e0cc936
 }
 
 function takeObjectKeys(object) {
