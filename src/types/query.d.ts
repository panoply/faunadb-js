import Expr from './Expr'

type ExprVal = Expr | string | number | boolean | { [key: string]: any }
type ExprArg = ExprVal | Array<ExprVal>
export type Lambda = (...vars: any[]) => Expr

/**
 * The `Ref` function is used to express the reference for a
 * specific document that exists in the current database,
 * within the `schema_ref`, having the document ID `id`.
 *
 * [API Reference](https://docs.fauna.com/fauna/current/api/fql/functions/ref?lang=javascript)
 *
 * ---
 *
 * @param {ExprArg} ref
 * A Reference to a specific schema document to which the desired document belongs.
 *
 * @param {ExprArg} id
 * A document identifier, which is a string-encoded 64-bit integer.
 *
 * @example
 * q.Ref(q.Collection('spells'), '181388642046968320')
 */
export function Ref(ref: ExprArg, id?: ExprArg): Expr


export function Bytes(bytes: ExprArg | ArrayBuffer | Uint8Array): Expr

/**
 * The `Abort` function terminates the current transaction and augments
 * the returned error with the associated message. Any modifications to
 * data or schema in the aborted transaction are ignored, even if this
 * modification took place before the abort function was executed.
 *
 * [API Reference](https://docs.fauna.com/fauna/current/api/fql/functions/abort?lang=javascript)
 *
 * ---
 *
 * @param {string|ExprArg} msg
 * An abort message.
 *
 * @example
 * q.Abort('Reset Transaction')
 * // Error: [BadRequest] transaction aborted: Reset Transaction
 */
export function Abort(msg: ExprArg | string): Expr

/**
 * The `At` function executes a temporal query, a query which examines
 * the data in the past. The timestamp parameter determines the data available
 * for viewing by creating a virtual snapshot of the data which was current at
 * that date and time. All reads from the associated expression is then executed
 * on that virtual snapshot. In contrast, all write operations must be executed at
 * the current time. Attempting a write operation at any other time produces an error.
 *
 * [API Reference](https://docs.fauna.com/fauna/current/api/fql/functions/at?lang=javascript)
 *
 * ---
 *
 * @param {ExprArg} timestamp
 * The timestamp of the virtual snapshot of the data.
 *
 * @param {ExprArg} expr
 * The FQL statement to be executed.
 *
 * @example
 * q.At(
 *   q.Time('1970-01-01T00:00:00Z'),
 *   q.Paginate(q.Collections())
 * )
 */
export function At(timestamp: ExprArg, expr: ExprArg): Expr
<<<<<<< HEAD

/**
 * The `Let` function binds one or more variables to a single value or expression.
 * When multiple variables are defined, the evaluation is from left to right.
 * Variables which have previously been defined may be used to define future variables.
 * Variables are lexically scoped to the expression passed via the in parameter.
 * The value of a variable can be referenced with `Var` syntax.
 *
 * [API Reference](https://docs.fauna.com/fauna/current/api/fql/functions/let?lang=javascript)
 *
 * ---
 *
 * @param {ExprArg} timestamp
 * The variable or variables to define.
 *
 * @param {ExprArg} expr
 * The expression in which the variables are defined.
 *
 * @example
 * q.Let({ x: 1, y: 2 }, q.Var('x'))
 */
export function Let(vars: ExprArg, in_expr: ExprArg): Expr

/**
 * The `Var` statement evaluates and returns the value stored in a named variable.
 * The `Var` statement can only be used inside other statements, such
 * as `Let` or `Lambda`.
 *
 * [API Reference](https://docs.fauna.com/fauna/current/api/fql/functions/var?lang=javascript)
 *
 * ---
 *
 * @param {ExprArg} varName
 * The name of the variable whose value should be returned.
 *
 * @example
 * q.Let({ x: 1, y: 2 }, q.Var('x'))
 * // The value x stored in the variable identified by name.
 */
=======
export function Let(vars: ExprArg, in_expr: ExprArg | null): Expr
>>>>>>> c30687cc
export function Var(varName: ExprArg): Expr

/**
 * The `If` function evaluates and returns the `then` or `_else` expression,
 * depending on the value of the `condition` expression. If the `condition` expression
 * evaluates to anything other than a `Boolean`, If returns an `"invalid argument"` error.
 * Any valid Fauna Query Language expression is acceptable, including `null`.
 *
 * [API Reference](https://docs.fauna.com/fauna/current/api/fql/functions/if?lang=javascript)
 *
 * ---
 *
 * @param {ExprArg} condition
 * The conditional expression to be evaluated and tested for `true` or `false`.
 *
 * @param {ExprArg|null} then
 * The expression or variable to return if `condition` is `true`.
 *
 * @param {ExprArg|null} _else
 * The expression or variable to return if `condition` is `false`.
 *
 * @example
 * q.If(true, 'was true', 'was false')
 */
export function If(
  condition: ExprArg,
  then: ExprArg | null,
  _else: ExprArg | null
): Expr

/**
 * The `Do` function evaluates a list of expressions which are provided as
 * arguments. This evaluation occurs sequentially, from left to right, ensuring
 * that modifications made by earlier expressions are seen by later expressions.
 * If one of the expressions evaluated by `Do` returns an error, the current
 * transaction is terminated and none of the expressions' effects are persisted
 * in the database.
 *
 * If all of the expressions executed by `Do` succeed, only the results of the last
 * statements executed are returned. If no expressions are provided, `Do` returns an error.
 *
 * [API Reference](https://docs.fauna.com/fauna/current/api/fql/functions/do?lang=javascript)
 *
 * ---
 *
 * @param {...ExprArg[]} args
 * One or more expressions to be evaluated.
 *
 * @example
 * q.Do(
 *   q.Create(
 *     q.Ref(q.Collection('magical_creatures'), '2'), { data: { name: 'Orwen' } }
 *   ),
 *   q.Get(q.Ref(q.Collection('magical_creatures'), '2'))
 * )
 */
export function Do(...args: ExprArg[]): Expr
export function Object(fields: ExprArg): Expr
export function Lambda(f: Lambda): Expr
export function Lambda(var_name: ExprArg, expr: ExprArg): Expr

/**
 * The `Call` function executes a user-defined function previously defined
 * with the CreateFunction function. The `Call` function takes a variable
 * length list of arguments which must match the type and number of the
 * function being called. These arguments are provided to the function being
 * executed by `Call`.
 *
 *
 * [API Reference](https://docs.fauna.com/fauna/current/api/fql/functions/call?lang=javascript)
 *
 * ---
 *
 * @param {ExprArg} ref
 * The name, or `Reference`, of the function to call.
 * A function reference can be acquired using the Function function.
 *
 * @param {...ExprArg[]} args
 * The arguments for the function.
 *
 * @example
 * q.Call('increment', 2)
 */
export function Call(ref: ExprArg, ...args: ExprArg[]): Expr

/**
 * The `Query` function wraps the provided Lambda function, preventing
 * immediate execution, and making the function available for use in
 * index bindings, `CreateFunction`, and ABAC predicates.
 *
 * For example, when creating a named function with `CreateFunction`,
 * `Query` defers execution of the Lambda function until the `Call`
 * function is called.
 *
 * [API Reference](https://docs.fauna.com/fauna/current/api/fql/functions/query?lang=javascript)
 *
 * ---
 *
 * @param {ExprArg|Lambda} lambda
 * The Lambda function to wrap.
 *
 * @example
 * q.Query(q.Lambda('X', q.Var('X')))
 */
export function Query(lambda: ExprArg | Lambda): Expr

/**
 * The `Map` function iterates on the provided array, calling the provided
 * lambda function repeatedly with each item in array, and returns the results
 * of all invocations in a new array of the same type (an `Array` or `Page`). As
 * `Map` processes array, each invocation of the lambda function can see the
 * effects of write operations from previous invocations.
*
 * [API Reference](https://docs.fauna.com/fauna/current/api/fql/functions/map?lang=javascript)
 *
 * ---
 *
 * @param {ExprArg} collection
 * The target `Array` over which the Lambda function iterates/operates.
 *
 * @param {ExprArg|Lambda} lambda_expr
 * The anonymous function to be executed. It must accept one argument,
 * which is the current item from `array` that is being processed.
 *
 * @example
 * q.Map([1, 2, 3], q.Lambda('x', q.Add(q.Var('x'), 1)))
 */
export function Map(collection: ExprArg, lambda_expr: ExprArg | Lambda): Expr
export function Merge(
  object: ExprArg,
  values: ExprArg,
  resolver?: Expr | Lambda
): Expr
export function Foreach(
  collection: ExprArg,
  lambda_expr: ExprArg | Lambda
): Expr
export function Filter(collection: ExprArg, lambda_expr: ExprArg | Lambda): Expr
export function Take(number: ExprArg, collection: ExprArg): Expr
export function Drop(number: ExprArg, collection: ExprArg): Expr
export function Prepend(elements: ExprArg, collection: ExprArg): Expr
export function Append(elements: ExprArg, collection: ExprArg): Expr
export function IsEmpty(collection: ExprArg): Expr
export function IsNonEmpty(collection: ExprArg): Expr
export function IsNumber(expr: ExprArg | null): Expr
export function IsDouble(expr: ExprArg | null): Expr
export function IsInteger(expr: ExprArg | null): Expr
export function IsBoolean(expr: ExprArg | null): Expr
export function IsNull(expr: ExprArg | null): Expr
export function IsBytes(expr: ExprArg | null): Expr
export function IsTimestamp(expr: ExprArg | null): Expr
export function IsDate(expr: ExprArg | null): Expr
export function IsString(expr: ExprArg | null): Expr
export function IsArray(expr: ExprArg | null): Expr
export function IsObject(expr: ExprArg | null): Expr
export function IsRef(expr: ExprArg | null): Expr
export function IsSet(expr: ExprArg | null): Expr
export function IsDoc(expr: ExprArg | null): Expr
export function IsLambda(expr: ExprArg | null): Expr
export function IsCollection(expr: ExprArg | null): Expr
export function IsDatabase(expr: ExprArg | null): Expr
export function IsIndex(expr: ExprArg | null): Expr
export function IsFunction(expr: ExprArg | null): Expr
export function IsKey(expr: ExprArg | null): Expr
export function IsToken(expr: ExprArg | null): Expr
export function IsCredentials(expr: ExprArg | null): Expr
export function IsRole(expr: ExprArg | null): Expr

export function Get(ref: ExprArg, ts?: ExprArg): Expr
export function KeyFromSecret(secret: ExprArg): Expr
export function Reduce(
  lambda: ExprArg,
  initial: ExprArg,
  collection: ExprArg
): Expr
export function Paginate(set: ExprArg, opts?: object): Expr
export function Exists(ref: ExprArg, ts?: ExprArg): Expr

export function Create(collection_ref: ExprArg, params?: ExprArg): Expr
export function Update(ref: ExprArg, params: ExprArg): Expr
export function Replace(ref: ExprArg, params: ExprArg): Expr
export function Delete(ref: ExprArg): Expr
export function Insert(
  ref: ExprArg,
  ts: ExprArg,
  action: ExprArg,
  params: ExprArg
): Expr
export function Remove(ref: ExprArg, ts: ExprArg, action: ExprArg): Expr
export function CreateClass(params: ExprArg): Expr
export function CreateCollection(params: ExprArg): Expr
export function CreateDatabase(params: ExprArg): Expr
export function CreateIndex(params: ExprArg): Expr
export function CreateKey(params: ExprArg): Expr
export function CreateFunction(params: ExprArg): Expr
export function CreateRole(params: ExprArg): Expr
export function CreateAccessProvider(params: ExprArg): Expr

export function Singleton(ref: ExprArg): Expr
export function Events(ref_set: ExprArg): Expr
export function Match(index: ExprArg, ...terms: ExprArg[]): Expr
export function Union(...sets: ExprArg[]): Expr
export function Intersection(...sets: ExprArg[]): Expr
export function Difference(...sets: ExprArg[]): Expr
export function Distinct(set: ExprArg): Expr
export function Join(source: ExprArg, target: ExprArg | Lambda): Expr

export function Range(
  set: ExprArg,
  from: ExprArg | null,
  to: ExprArg | null
): Expr
export function Login(ref: ExprArg, params: ExprArg): Expr
export function Logout(delete_tokens: ExprArg): Expr
export function Identify(ref: ExprArg, password: ExprArg): Expr
export function Identity(): Expr
export function CurrentIdentity(): Expr
export function HasIdentity(): Expr
export function HasCurrentIdentity(): Expr
export function CurrentToken(): Expr
export function HasCurrentToken(): Expr

export function Concat(strings: ExprArg, separator?: ExprArg): Expr
export function Casefold(string: ExprArg, normalizer?: ExprArg): Expr
export function ContainsStr(value: ExprArg, search: ExprArg): Expr
export function ContainsStrRegex(value: ExprArg, pattern: ExprArg): Expr
export function StartsWith(value: ExprArg, search: ExprArg): Expr
export function EndsWith(value: ExprArg, search: ExprArg): Expr
export function RegexEscape(value: ExprArg): Expr
export function FindStr(value: ExprArg, find: ExprArg, start?: ExprArg): Expr
export function FindStrRegex(
  value: ExprArg,
  find: ExprArg,
  start?: ExprArg,
  numResults?: ExprArg
): Expr
export function Length(expr: ExprArg): Expr
export function LowerCase(expr: ExprArg): Expr
export function LTrim(expr: ExprArg): Expr
export function NGram(terms: ExprArg, min?: ExprArg, max?: ExprArg): Expr
export function Repeat(expr: ExprArg, number?: ExprArg): Expr
export function ReplaceStr(expr: ExprArg, find: ExprArg, replace: ExprArg): Expr
export function ReplaceStrRegex(
  expr: ExprArg,
  find: ExprArg,
  replace: ExprArg,
  first?: ExprArg
): Expr
export function RTrim(expr: ExprArg): Expr
export function Space(expr: ExprArg): Expr
export function SubString(
  expr: ExprArg,
  start?: ExprArg,
  length?: ExprArg
): Expr
export function TitleCase(value: ExprArg): Expr
export function Trim(expr: ExprArg): Expr
export function UpperCase(expr: ExprArg): Expr
export function Format(string: ExprArg, values: ExprArg): Expr

export function Time(string: ExprArg): Expr
export function Epoch(number: ExprArg, unit: ExprArg): Expr
export function TimeAdd(base: ExprArg, offset: ExprArg, unit: ExprArg): Expr
export function TimeSubtract(
  base: ExprArg,
  offset: ExprArg,
  unit: ExprArg
): Expr
export function TimeDiff(start: ExprArg, finish: ExprArg, unit: ExprArg): Expr
export function Date(string: ExprArg): Expr
export function Now(): Expr
export function DayOfWeek(expr: ExprArg): Expr
export function DayOfYear(expr: ExprArg): Expr
export function DayOfMonth(expr: ExprArg): Expr
export function Hour(expr: ExprArg): Expr
export function Minute(expr: ExprArg): Expr
export function Second(expr: ExprArg): Expr
export function Year(expr: ExprArg): Expr
export function Month(expr: ExprArg): Expr

export function NextId(): Expr
export function NewId(): Expr
export function Database(name: ExprArg, scope?: ExprArg): Expr
export function Index(name: ExprArg, scope?: ExprArg): Expr
export function Class(name: ExprArg, scope?: ExprArg): Expr
export function Collection(name: ExprArg, scope?: ExprArg): Expr
export function Function(name: ExprArg, scope?: ExprArg): Expr
export function Role(name: ExprArg, scope?: ExprArg): Expr
export function AccessProviders(scope?: ExprArg): Expr
export function Databases(scope?: ExprArg): Expr
export function Classes(scope?: ExprArg): Expr
export function Collections(scope?: ExprArg): Expr
export function Indexes(scope?: ExprArg): Expr
export function Functions(scope?: ExprArg): Expr
export function Roles(scope?: ExprArg): Expr
export function Keys(scope?: ExprArg): Expr
export function Tokens(scope?: ExprArg): Expr
export function Credentials(scope?: ExprArg): Expr
export function Equals(...args: (ExprArg | null)[]): Expr
export function Contains(path: ExprArg, _in: ExprArg): Expr
export function Select(
  path: ExprArg,
  from: ExprArg,
  _default?: ExprArg | null
): Expr
export function SelectAll(path: ExprArg, from: ExprArg): Expr
export function Abs(expr: ExprArg): Expr
export function Add(...args: ExprArg[]): Expr
export function BitAnd(...args: ExprArg[]): Expr
export function BitNot(expr: ExprArg): Expr
export function BitOr(...args: ExprArg[]): Expr
export function BitXor(...args: ExprArg[]): Expr
export function Ceil(expr: ExprArg): Expr
export function Divide(...args: ExprArg[]): Expr
export function Floor(expr: ExprArg): Expr
export function Max(...args: ExprArg[]): Expr
export function Min(...args: ExprArg[]): Expr
export function Modulo(...args: ExprArg[]): Expr
export function Multiply(...args: ExprArg[]): Expr
export function Round(value: ExprArg, precision?: ExprArg): Expr
export function Subtract(...args: ExprArg[]): Expr
export function Sign(expr: ExprArg): Expr
export function Sqrt(expr: ExprArg): Expr
export function Trunc(value: ExprArg, precision?: ExprArg): Expr
export function Count(expr: ExprArg): Expr
export function Sum(expr: ExprArg): Expr
export function Mean(expr: ExprArg): Expr
export function Any(expr: ExprArg): Expr
export function All(expr: ExprArg): Expr
export function Acos(expr: ExprArg): Expr
export function Asin(expr: ExprArg): Expr
export function Atan(expr: ExprArg): Expr
export function Cos(expr: ExprArg): Expr
export function Cosh(expr: ExprArg): Expr
export function Degrees(expr: ExprArg): Expr
export function Exp(expr: ExprArg): Expr
export function Hypot(value: ExprArg, exp?: ExprArg): Expr
export function Ln(expr: ExprArg): Expr
export function Log(expr: ExprArg): Expr
export function Pow(value: ExprArg, exp?: ExprArg): Expr
export function Radians(expr: ExprArg): Expr
export function Sin(expr: ExprArg): Expr
export function Sinh(expr: ExprArg): Expr
export function Tan(expr: ExprArg): Expr
export function Tanh(expr: ExprArg): Expr
export function LT(...args: ExprArg[]): Expr
export function LTE(...args: ExprArg[]): Expr
export function GT(...args: ExprArg[]): Expr
export function GTE(...args: ExprArg[]): Expr
export function And(...args: ExprArg[]): Expr
export function Or(...args: ExprArg[]): Expr
export function Not(bool: ExprArg): Expr

export function ToString(expr: ExprArg | null): Expr
export function ToNumber(expr: ExprArg): Expr
export function ToObject(expr: ExprArg): Expr
export function ToArray(expr: ExprArg): Expr
export function ToDouble(expr: ExprArg): Expr
export function ToInteger(expr: ExprArg): Expr
export function ToTime(expr: ExprArg): Expr
export function ToDate(expr: ExprArg): Expr
export function ToSeconds(expr: ExprArg): Expr
export function ToMillis(expr: ExprArg): Expr
export function ToMicros(expr: ExprArg): Expr

export function MoveDatabase(from: ExprArg, to: ExprArg): Expr
export function Documents(collection: ExprArg): Expr
export function ContainsPath(path: ExprArg, _in: ExprArg): Expr
export function ContainsField(field: string, _in: ExprArg): Expr
export function ContainsValue(value: ExprArg | null, _in: ExprArg): Expr
export function Reverse(expr: ExprArg): Expr

export function AccessProvider(name: ExprArg): Expr<|MERGE_RESOLUTION|>--- conflicted
+++ resolved
@@ -71,49 +71,7 @@
  * )
  */
 export function At(timestamp: ExprArg, expr: ExprArg): Expr
-<<<<<<< HEAD
-
-/**
- * The `Let` function binds one or more variables to a single value or expression.
- * When multiple variables are defined, the evaluation is from left to right.
- * Variables which have previously been defined may be used to define future variables.
- * Variables are lexically scoped to the expression passed via the in parameter.
- * The value of a variable can be referenced with `Var` syntax.
- *
- * [API Reference](https://docs.fauna.com/fauna/current/api/fql/functions/let?lang=javascript)
- *
- * ---
- *
- * @param {ExprArg} timestamp
- * The variable or variables to define.
- *
- * @param {ExprArg} expr
- * The expression in which the variables are defined.
- *
- * @example
- * q.Let({ x: 1, y: 2 }, q.Var('x'))
- */
 export function Let(vars: ExprArg, in_expr: ExprArg): Expr
-
-/**
- * The `Var` statement evaluates and returns the value stored in a named variable.
- * The `Var` statement can only be used inside other statements, such
- * as `Let` or `Lambda`.
- *
- * [API Reference](https://docs.fauna.com/fauna/current/api/fql/functions/var?lang=javascript)
- *
- * ---
- *
- * @param {ExprArg} varName
- * The name of the variable whose value should be returned.
- *
- * @example
- * q.Let({ x: 1, y: 2 }, q.Var('x'))
- * // The value x stored in the variable identified by name.
- */
-=======
-export function Let(vars: ExprArg, in_expr: ExprArg | null): Expr
->>>>>>> c30687cc
 export function Var(varName: ExprArg): Expr
 
 /**
