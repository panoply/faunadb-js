'use strict'
import http2 from 'http2'
import packageJson from '../../package.json'
import {
  getBrowserDetails,
  getBrowserOsDetails,
  getNodeRuntimeEnv,
  isNodeEnv,
  removeNullAndUndefinedValues,
} from '../_util'
import FetchAdapter from './fetchAdapter'
import Http2Adapter from './http2Adapter'

/**
 * The driver's internal HTTP client.
 *
 * @constructor
 * @param {Object} options Same as the {@link Client} options.
 * @private
 */
export default function HttpClient(options) {
  var isHttps = options.scheme === 'https'

  // If the port is a falsy value - replace it with default one.
  if (!options.port) {
    options.port = isHttps ? 443 : 80
  }

  // HTTP2 adapter is applicable only if it's NodeJS env and
  // no fetch API override provided (to preserve backward-compatibility).
  var useHttp2Adapter = !options.fetch && isNodeEnv() && http2

  this._adapter = useHttp2Adapter
<<<<<<< HEAD
    ? new (require('./http2Adapter'))({
        http2SessionIdleTime: options.http2SessionIdleTime,
      })
    : new (require('./fetchAdapter'))({
=======
    ? new Http2Adapter()
    : new FetchAdapter({
>>>>>>> 81c11bb9
        isHttps: isHttps,
        fetch: options.fetch,
        keepAlive: options.keepAlive,
      })
  this._baseUrl = options.scheme + '://' + options.domain + ':' + options.port
  this._secret = options.secret
  this._headers = Object.assign({}, options.headers, getDefaultHeaders())
  this._queryTimeout = options.queryTimeout
  this._lastSeen = null
  this._timeout = Math.floor(options.timeout * 1000)
}

/**
 * Returns last seen transaction time.
 *
 * @returns {number} The last seen transaction time.
 */
HttpClient.prototype.getLastTxnTime = function() {
  return this._lastSeen
}

/**
 * Sets the last seen transaction if the given timestamp is greater than then
 * know last seen timestamp.
 *
 * @param {number} time transaction timestamp.
 */
HttpClient.prototype.syncLastTxnTime = function(time) {
  if (this._lastSeen == null || this._lastSeen < time) {
    this._lastSeen = time
  }
}

/**
 * Executes an HTTP request.
 *
 * @param {?object} options Request parameters.
 * @param {?string} options.method Request method.
 * @param {?string} options.path Request path.
 * @param {?string} options.body Request body.
 * @param {?object} options.query Request query.
 * @params {?object} options.streamConsumer Stream consumer, if presented
 * the request will be "streamed" into streamConsumer.onData function.
 * @params {function} options.streamConsumer.onData Function called with a chunk of data.
 * @params {function} options.streamConsumer.onError Function called
 * when an error occurred.
 * when the stream is ended.
 * @param {?object} options.signal Abort signal object.
 * @param {?object} options.fetch Fetch API compatible function.
 * @param {?object} options.secret FaunaDB secret.
 * @param {?object} options.queryTimeout FaunaDB query timeout.
 * @returns {Promise} The response promise.
 */
HttpClient.prototype.execute = function(options) {
  options = options || {}

  var invalidStreamConsumer =
    options.streamConsumer &&
    (typeof options.streamConsumer.onData !== 'function' ||
      typeof options.streamConsumer.onError !== 'function')

  if (invalidStreamConsumer) {
    return Promise.reject(new TypeError('Invalid "streamConsumer" provided'))
  }

  var secret = options.secret || this._secret
  var queryTimeout = options.queryTimeout || this._queryTimeout
  var headers = this._headers

  headers['Authorization'] = secret && secretHeader(secret)
  headers['X-Last-Seen-Txn'] = this._lastSeen
  headers['X-Query-Timeout'] = queryTimeout

  return this._adapter.execute({
    origin: this._baseUrl,
    path: options.path || '/',
    query: options.query,
    method: options.method || 'GET',
    headers: removeNullAndUndefinedValues(headers),
    body: options.body,
    signal: options.signal,
    timeout: this._timeout,
    streamConsumer: options.streamConsumer,
  })
}

function secretHeader(secret) {
  return 'Bearer ' + secret
}

/** @ignore */
function getDefaultHeaders() {
  var driverEnv = {
    driver: ['javascript', packageJson.version].join('-'),
  }
  var isServiceWorker

  try {
    // eslint-disable-next-line no-undef
    isServiceWorker = global instanceof ServiceWorkerGlobalScope
  } catch (error) {
    isServiceWorker = false
  }

  try {
    if (isNodeEnv()) {
      driverEnv.runtime = ['nodejs', process.version].join('-')
      driverEnv.env = getNodeRuntimeEnv()
      var os = require('os')
      driverEnv.os = [os.platform(), os.release()].join('-')
    } else if (isServiceWorker) {
      driverEnv.runtime = 'Service Worker'
    } else {
      driverEnv.runtime = getBrowserDetails()
      driverEnv.env = 'browser'
      driverEnv.os = getBrowserOsDetails()
    }
  } catch (_) {}

  var headers = {
    'X-FaunaDB-API-Version': packageJson.apiVersion,
  }

  // TODO: api cors must be enabled to accept header X-Driver-Env
  if (isNodeEnv()) {
    headers['X-Driver-Env'] = Object.keys(driverEnv)
      .map(key => [key, driverEnv[key].toLowerCase()].join('='))
      .join('; ')
  }
  return headers
}<|MERGE_RESOLUTION|>--- conflicted
+++ resolved
@@ -31,15 +31,10 @@
   var useHttp2Adapter = !options.fetch && isNodeEnv() && http2
 
   this._adapter = useHttp2Adapter
-<<<<<<< HEAD
-    ? new (require('./http2Adapter'))({
+    ? new Http2Adapter({
         http2SessionIdleTime: options.http2SessionIdleTime,
       })
-    : new (require('./fetchAdapter'))({
-=======
-    ? new Http2Adapter()
     : new FetchAdapter({
->>>>>>> 81c11bb9
         isHttps: isHttps,
         fetch: options.fetch,
         keepAlive: options.keepAlive,
