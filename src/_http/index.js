--- conflicted
+++ resolved
@@ -31,17 +31,9 @@
   // no fetch API override provided (to preserve backward-compatibility).
   var useHttp2Adapter = !options.fetch && isNodeEnv() && http2
 
-  // this._adapter
   this._adapter = useHttp2Adapter
-<<<<<<< HEAD
-    ? new Http2Adapter({
-        http2SessionIdleTime: options.http2SessionIdleTime,
-      })
+    ? new Http2Adapter()
     : new FetchAdapter({
-=======
-    ? new (require('./http2Adapter'))()
-    : new (require('./fetchAdapter'))({
->>>>>>> d06e47ab
         isHttps: isHttps,
         fetch: options.fetch,
         keepAlive: options.keepAlive,
