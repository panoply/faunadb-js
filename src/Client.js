--- conflicted
+++ resolved
@@ -12,6 +12,7 @@
   applyDefaults,
   checkInstanceHasProperty,
   defaults,
+  getEnvVariable,
   removeUndefinedValues,
 } from './_util'
 
@@ -165,21 +166,16 @@
  *   when there's no activity. Only applicable for NodeJS environment (when http2 module is used), 500 by default,
  *   can be configured via FAUNADB_HTTP2_SESSION_IDLE_TIME environment variable.
  */
-<<<<<<< HEAD
-function Client(options) {
+export default function Client(options) {
   var http2SessionIdleTimeEnv = parseInt(
-    util.getEnvVariable('FAUNADB_HTTP2_SESSION_IDLE_TIME'),
+    getEnvVariable('FAUNADB_HTTP2_SESSION_IDLE_TIME'),
     10
   )
   var http2SessionIdleTimeDefault = !isNaN(http2SessionIdleTimeEnv)
     ? http2SessionIdleTimeEnv
     : 500
 
-  options = util.applyDefaults(options, {
-=======
-export default function Client(options) {
   options = applyDefaults(options, {
->>>>>>> 81c11bb9
     domain: 'db.fauna.com',
     scheme: 'https',
     port: null,
